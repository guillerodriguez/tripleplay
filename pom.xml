--- conflicted
+++ resolved
@@ -4,20 +4,12 @@
   <parent>
     <groupId>io.playn</groupId>
     <artifactId>playn-project</artifactId>
-<<<<<<< HEAD
-    <version>1.9</version>
-=======
     <version>2.0-SNAPSHOT</version>
->>>>>>> 8d71b449
   </parent>
 
   <groupId>com.threerings</groupId>
   <artifactId>tripleplay-parent</artifactId>
-<<<<<<< HEAD
-  <version>1.10-SNAPSHOT</version>
-=======
   <version>2.0-SNAPSHOT</version>
->>>>>>> 8d71b449
   <packaging>pom</packaging>
 
   <name>Triple Play Parent</name>
@@ -62,11 +54,7 @@
   <properties>
     <project.build.sourceEncoding>UTF-8</project.build.sourceEncoding>
     <project.reporting.outputEncoding>UTF-8</project.reporting.outputEncoding>
-<<<<<<< HEAD
-    <playn.version>1.9</playn.version>
-=======
     <playn.version>2.0-SNAPSHOT</playn.version>
->>>>>>> 8d71b449
   </properties>
 
   <modules>
@@ -117,21 +105,12 @@
           <name>Local maven repository</name>
           <url>${deploy-local.dir}</url>
         </repository>
-<<<<<<< HEAD
         <snapshotRepository>
           <uniqueVersion>false</uniqueVersion>
           <id>deploy-local-snapshots</id>
           <name>Local maven snapshot repository</name>
           <url>${deploy-local.dir}</url>
         </snapshotRepository>
-=======
- <snapshotRepository>
-   <uniqueVersion>false</uniqueVersion>
-   <id>deploy-local-snapshots</id>
-   <name>Local maven snapshot repository</name>
-   <url>${deploy-local.dir}</url>
- </snapshotRepository>
->>>>>>> 8d71b449
       </distributionManagement>
     </profile>
   </profiles>
