//
// Triple Play - utilities for use in PlayN-based games
// Copyright (c) 2011-2014, Three Rings Design, Inc. - All rights reserved.
// http://github.com/threerings/tripleplay/blob/master/LICENSE

package tripleplay.ui;

import pythagoras.f.IDimension;
import pythagoras.f.Point;

import react.Closeable;
import react.Signal;
import react.Slot;
import react.Value;

import playn.core.Clock;
import playn.core.Sound;
import playn.scene.Pointer;

/**
 * Controls the behavior of a widget (how it responds to pointer events).
 */
public abstract class Behavior<T extends Element<T>> extends Pointer.Listener {

    /** Implements button-like behavior: selects the element when the pointer is in bounds, and
     * deselects on release. This is a pretty common case and inherited by {@link Click}. */
    public static class Select<T extends Element<T>> extends Behavior<T> {
        public Select (T owner) {
            super(owner);
        }

        @Override public void onPress (Pointer.Interaction iact) {
            updateSelected(true);
        }

        @Override public void onHover (Pointer.Interaction iact, boolean inBounds) {
            updateSelected(inBounds);
        }

        @Override public boolean onRelease (Pointer.Interaction iact) {
            // it's a click if we ended in bounds
            return updateSelected(false);
        }

        @Override public void onCancel (Pointer.Interaction iact) {
            updateSelected(false);
        }

        @Override public void onClick (Pointer.Interaction iact) {
            // nothing by default, subclasses wire this up as needed
        }
    }

    /** A behavior that ignores everything. This allows subclasses to easily implement a single
     * {@code onX} method. */
    public static class Ignore<T extends Element<T>> extends Behavior<T> {
        public Ignore (T owner) { super(owner); }
        @Override public void onPress (Pointer.Interaction iact) {}
        @Override public void onHover (Pointer.Interaction iact, boolean inBounds) {}
        @Override public boolean onRelease (Pointer.Interaction iact) { return false; }
        @Override public void onCancel (Pointer.Interaction iact) {}
        @Override public void onClick (Pointer.Interaction iact) {}
    }

    /** Implements clicking behavior. */
    public static class Click<T extends Element<T>> extends Select<T> {
        /** A delay (in milliseconds) during which the owner will remain unclickable after it has
         * been clicked. This ensures that users don't hammer away at a widget, triggering
         * multiple responses (which code rarely protects against). Inherited. */
        public static Style<Integer> DEBOUNCE_DELAY = Style.newStyle(true, 500);

        /** A signal emitted with our owner when clicked. */
        public Signal<T> clicked = Signal.create();

        public Click (T owner) {
            super(owner);
        }

        /** Triggers a click. */
        public void click () {
            soundAction();
            clicked.emit(_owner); // emit a click event
        }

        @Override public void layout () {
            super.layout();
            _debounceDelay = resolveStyle(DEBOUNCE_DELAY);
        }

        @Override public void onPress (Pointer.Interaction iact) {
            // ignore press events if we're still in our debounce interval
            if (iact.event.time - _lastClickStamp > _debounceDelay) super.onPress(iact);
        }

        @Override public void onClick (Pointer.Interaction iact) {
            _lastClickStamp = iact.event.time;
            click();
        }

        protected int _debounceDelay;
        protected double _lastClickStamp;
    }

    /** Implements toggling behavior. */
    public static class Toggle<T extends Element<T>> extends Behavior<T> {
        /** A signal emitted with our owner when clicked. */
        public final Signal<T> clicked = Signal.create();

        /** Indicates whether our owner is selected. It may be listened to, and updated. */
        public final Value<Boolean> selected = Value.create(false);

        public Toggle (T owner) {
            super(owner);
            selected.connect(selectedDidChange());
        }

        /** Triggers a click. */
        public void click () {
            soundAction();
            clicked.emit(_owner); // emit a click event
        }

        @Override public void onPress (Pointer.Interaction iact) {
            _anchorState = _owner.isSelected();
            selected.update(!_anchorState);
        }
        @Override public void onHover (Pointer.Interaction iact, boolean inBounds) {
            selected.update(inBounds ? !_anchorState : _anchorState);
        }
        @Override public boolean onRelease (Pointer.Interaction iact) {
            return _anchorState != _owner.isSelected();
        }
        @Override public void onCancel (Pointer.Interaction iact) {
            selected.update(_anchorState);
        }
        @Override public void onClick (Pointer.Interaction iact) {
            click();
        }

        protected boolean _anchorState;
    }

    /**
     * Tracks the pressed position as an anchor and delegates to subclasses to update state based
     * on anchor and drag position.
     */
    public static abstract class Track<T extends Element<T>> extends Ignore<T>
    {
        /** A distance, in event coordinates, used to decide if tracking should be temporarily
         * cancelled. If the pointer is hovered more than this distance outside of the owner's
         * bounds, the tracking will revert to the anchor position, just like when the pointer is
         * cancelled. A null value indicates that the tracking will be unconfined in this way.
         * TODO: default to 35 if no Slider uses are relying on lack of hover limit. */
        public static Style<Float> HOVER_LIMIT = Style.newStyle(true, (Float)null);

        /** Holds the necessary data for the currently active press. {@code Track} subclasses can
         * derive if more transient information is needed. */
        public class State {
            /** Time the press started. */
            public final double pressTime;

            /** The press and drag positions. */
            public final Point press, drag;

            /** How far the pointer strayed from the starting point, squared. */
            public float maxDistanceSq;

            /** Creates a new tracking state with the given starting press event. */
            public State (Pointer.Interaction iact) {
                pressTime = iact.event.time;
                toPoint(iact, press = new Point());
                drag = new Point(press);
            }
<<<<<<< HEAD
            /** Updates the state to the current event value and called {@link Track#onTrack}. */
            public void update (Pointer.Event event) {
=======

            /** Updates the state to the current event value and called {@link Track#onTrack()}. */
            public void update (Pointer.Interaction iact) {
>>>>>>> 8d71b449
                boolean cancel = false;
                toPoint(iact, drag);
                if (_hoverLimit != null) {
                    float lim = _hoverLimit;
                    IDimension size = _owner.size();
                    cancel = drag.x + lim < 0 || drag.y + lim < 0 ||
                            drag.x - lim >= size.width() || drag.y - lim >= size.height();
                }
                maxDistanceSq = Math.max(maxDistanceSq, press.distanceSq(drag));
                onTrack(press, cancel ? press : drag);
            }
        }

        protected Track (T owner) {
            super(owner);
        }

        /**
         * Called when the pointer is dragged. After cancel or if the pointer goes outside the
         * hover limit, drag will be equal to anchor.
         * @param anchor the pointer position when initially pressed
         * @param drag the current pointer position
         */
        abstract protected void onTrack (Point anchor, Point drag);

        /**
         * Creates the state instance for the given press. Subclasses may return an instance
         * of a derived {@code State} if more information is needed during tracking.
         */
        protected State createState (Pointer.Interaction press) {
            return new State(press);
        }

        /**
         * Converts an event to coordinates consumed by {@link #onTrack(Point, Point)}. By
         * default, simply uses the local x, y.
         */
        protected void toPoint (Pointer.Interaction iact, Point dest) {
            dest.set(iact.local.x, iact.local.y);
        }

        @Override public void onPress (Pointer.Interaction iact) {
            _state = createState(iact);
        }

        @Override public void onHover (Pointer.Interaction iact, boolean inBounds) {
            if (_state != null) _state.update(iact);
        }

        @Override public boolean onRelease (Pointer.Interaction iact) {
            _state = null;
            return false;
        }

        @Override public void onCancel (Pointer.Interaction iact) {
            // track to the press position to cancel
            if (_state != null) onTrack(_state.press, _state.press);
            _state = null;
        }

        @Override public void layout () {
            super.layout();
            _hoverLimit = resolveStyle(HOVER_LIMIT);
        }

        protected State _state;
        protected Float _hoverLimit;
    }

    /** A click behavior that captures the pointer and optionally issues clicks based on some time
      * based function. */
    public static abstract class Capturing<T extends Element<T>> extends Click<T>
    {
        protected Capturing (T owner) {
            super(owner);
        }

        @Override public void onPress (Pointer.Interaction iact) {
            super.onPress(iact);
            iact.capture();
            _conn = _owner.root().iface.frame.connect(new Slot<Clock>() {
                public void onEmit (Clock clock) { update(clock); }
            });
        }

        @Override public boolean onRelease (Pointer.Interaction iact) {
            super.onRelease(iact);
            cancel();
            return false;
        }

        @Override public void onCancel (Pointer.Interaction iact) {
            super.onCancel(iact);
            cancel();
        }

        /** Called on every frame while this behavior is active. */
        protected abstract void update (Clock clock);

        /** Cancels this time-based behavior. Called automatically on release and cancel events. */
        protected void cancel () {
            _conn = Closeable.Util.close(_conn);
        }

        protected Closeable _conn = Closeable.Util.NOOP;
    }

    /** Captures the pointer and dispatches one click on press, a second after an initial delay
     * and at regular intervals after that. */
    public static class RapidFire<T extends Element<T>> extends Capturing<T>
    {
        /** Milliseconds after the first click that the second click is dispatched. */
        public static final Style<Integer> INITIAL_DELAY = Style.newStyle(true, 200);

        /** Milliseconds between repeated click dispatches. */
        public static final Style<Integer> REPEAT_DELAY = Style.newStyle(true, 75);

        /** Creates a new rapid fire behavior for the given owner. */
        public RapidFire (T owner) {
            super(owner);
        }

        @Override public void onPress (Pointer.Interaction iact) {
            super.onPress(iact);
            _timeInBounds = 0;
            click();
        }

        @Override public void onHover (Pointer.Interaction iact, boolean inBounds) {
            super.onHover(iact, inBounds);
            if (!inBounds) _timeInBounds = -1;
            else if (_timeInBounds < 0) {
                _timeInBounds = 0;
                click();
            }
        }

        @Override protected void update (Clock clock) {
            if (_timeInBounds < 0) return;
            int was = _timeInBounds;
            _timeInBounds += clock.dt;
            int limit = was < _initDelay ? _initDelay :
                _initDelay + _repDelay * ((was - _initDelay) / _repDelay + 1);
            if (was < limit && _timeInBounds >= limit) click();
        }

        @Override public void layout () {
            super.layout();
            _initDelay = _owner.resolveStyle(INITIAL_DELAY);
            _repDelay = _owner.resolveStyle(REPEAT_DELAY);
        }

        protected int _initDelay, _repDelay, _timeInBounds;
    }

    public Behavior (T owner) {
        _owner = owner;
    }

    @Override public void onStart (Pointer.Interaction iact) {
        if (_owner.isEnabled()) onPress(iact);
    }

    @Override public void onDrag (Pointer.Interaction iact) {
        if (_owner.isEnabled()) onHover(iact, _owner.contains(iact.local.x, iact.local.y));
    }

    @Override public void onEnd (Pointer.Interaction iact) {
        if (onRelease(iact)) onClick(iact);
    }

    /** Called when our owner is laid out. If the behavior needs to resolve configuration via
     * styles, this is where it should do it. */
    public void layout () {
        _actionSound = resolveStyle(Style.ACTION_SOUND);
    }

    /** Emits the action sound for our owner, if one is configured. */
    public void soundAction () {
        if (_actionSound != null) _actionSound.play();
    }

    /** Called when the pointer is pressed down on our element. */
    public abstract void onPress (Pointer.Interaction iact);

    /** Called as the user drags the pointer around after pressing. Derived classes map this onto
     * the widget state, such as updating selectedness. */
    public abstract void onHover (Pointer.Interaction iact, boolean inBounds);

    /** Called when the pointer is released after having been pressed on this widget. This should
     * return true if the gesture is considered a click, in which case {@link #onClick} will
     * be called automatically. */
    public abstract boolean onRelease (Pointer.Interaction iact);

    /** Called when the pointer is released and the subclass decides that it is a click, i.e.
     * returns true from {@link #onRelease(Pointer.Event)}. */
    public abstract void onClick (Pointer.Interaction iact);

    /** Resolves the value for the supplied style via our owner. */
    protected <V> V resolveStyle (Style<V> style) {
        return Styles.resolveStyle(_owner, style);
    }

    /** Returns the {@link Root} to which our owning element is added, or null. */
    protected Root root () {
        return _owner.root();
    }

    /** Updates the selected state of our owner, invalidating if selectedness changes.
     * @return true if the owner was selected on entry. */
    protected boolean updateSelected (boolean selected) {
        boolean wasSelected = _owner.isSelected();
        if (selected != wasSelected) {
            _owner.set(Element.Flag.SELECTED, selected);
            _owner.invalidate();
        }
        return wasSelected;
    }

    /** Slot for calling {@link #updateSelected(boolean)}. */
    protected Slot<Boolean> selectedDidChange () {
        return new Slot<Boolean>() {
            @Override public void onEmit (Boolean selected) {
                updateSelected(selected);
            }
        };
    }

    protected final T _owner;
    protected Sound _actionSound;
}<|MERGE_RESOLUTION|>--- conflicted
+++ resolved
@@ -171,14 +171,9 @@
                 toPoint(iact, press = new Point());
                 drag = new Point(press);
             }
-<<<<<<< HEAD
-            /** Updates the state to the current event value and called {@link Track#onTrack}. */
-            public void update (Pointer.Event event) {
-=======
 
             /** Updates the state to the current event value and called {@link Track#onTrack()}. */
             public void update (Pointer.Interaction iact) {
->>>>>>> 8d71b449
                 boolean cancel = false;
                 toPoint(iact, drag);
                 if (_hoverLimit != null) {
